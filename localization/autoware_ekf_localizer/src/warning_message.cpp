--- conflicted
+++ resolved
@@ -59,22 +59,14 @@
 
 std::string large_ekf_dt_waring_message(const double ekf_dt)
 {
-<<<<<<< HEAD
-  const std::string s = "Large ekf_dt_ detected!! ({:.4f} sec) Capped to 10.0 seconds";
-=======
   constexpr std::string_view s = "Large ekf_dt_ detected!! ({:.4f} sec) Capped to 10.0 seconds";
->>>>>>> 79bd6761
   return fmt::format(s, ekf_dt);
 }
 
 std::string too_slow_ekf_dt_waring_message(const double ekf_dt)
 {
-<<<<<<< HEAD
-  const std::string s = "EKF period may be too slow to finish pose smoothing!! ({:.4f} sec)";
-=======
   constexpr std::string_view s =
     "EKF period may be too slow to finish pose smoothing!! ({:.4f} sec)";
->>>>>>> 79bd6761
   return fmt::format(s, ekf_dt);
 }
 
