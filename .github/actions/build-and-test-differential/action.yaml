name: build-and-test-differential
description: ""

inputs:
  rosdistro:
    description: ""
    required: true
  runner:
    description: ""
    required: true
  build-pre-command:
    description: ""
    required: true
  codecov-token:
    description: ""
    required: true

runs:
  using: composite
  steps:
    - name: Show disk space before the tasks
      run: df -h
      shell: bash

    - name: Show machine specs
      run: lscpu && free -h
      shell: bash

    - name: Remove exec_depend
      uses: autowarefoundation/autoware-github-actions/remove-exec-depend@v1

    - name: Get modified packages
      id: get-modified-packages
      uses: autowarefoundation/autoware-github-actions/get-modified-packages@v1

    - name: Create ccache directory
      run: |
        mkdir -p ${CCACHE_DIR}
        du -sh ${CCACHE_DIR} && ccache -s
      shell: bash

    - name: Attempt to restore ccache
      uses: actions/cache/restore@v4
      with:
        path: |
          /root/.ccache
        key: ccache-main-${{ runner.arch }}-${{ inputs.rosdistro }}-${{ github.event.pull_request.base.sha }}
        restore-keys: |
          ccache-main-${{ runner.arch }}-${{ inputs.rosdistro }}-

    - name: Show ccache stats before build and reset stats
      run: |
        du -sh ${CCACHE_DIR} && ccache -s
        ccache --zero-stats
      shell: bash

    - name: Build
      if: ${{ steps.get-modified-packages.outputs.modified-packages != '' }}
      uses: youtalk/autoware-github-actions/colcon-build@source-opt-autoware-setup
      with:
        rosdistro: ${{ inputs.rosdistro }}
        target-packages: ${{ steps.get-modified-packages.outputs.modified-packages }}
        build-pre-command: ${{ inputs.build-pre-command }}
        underlay-workspace: /opt/autoware

    - name: Show ccache stats after build
      run: du -sh ${CCACHE_DIR} && ccache -s
      shell: bash

    - name: Test
      id: test
      if: ${{ steps.get-modified-packages.outputs.modified-packages != '' }}
      uses: autowarefoundation/autoware-github-actions/colcon-test@v1
      with:
        rosdistro: ${{ inputs.rosdistro }}
        target-packages: ${{ steps.get-modified-packages.outputs.modified-packages }}
<<<<<<< HEAD
=======
        build-depends-repos: ${{ inputs.build-depends-repos }}
        underlay-workspace: /opt/autoware
>>>>>>> 2d94da0a

    - name: Upload coverage to CodeCov
      if: ${{ steps.test.outputs.coverage-report-files != '' }}
      uses: codecov/codecov-action@v4
      with:
        files: ${{ steps.test.outputs.coverage-report-files }}
        fail_ci_if_error: false
        verbose: true
        flags: differential
        token: ${{ inputs.codecov-token }}

    - name: Show disk space after the tasks
      run: df -h
      shell: bash<|MERGE_RESOLUTION|>--- conflicted
+++ resolved
@@ -56,7 +56,7 @@
 
     - name: Build
       if: ${{ steps.get-modified-packages.outputs.modified-packages != '' }}
-      uses: youtalk/autoware-github-actions/colcon-build@source-opt-autoware-setup
+      uses: autowarefoundation/autoware-github-actions/colcon-build@v1
       with:
         rosdistro: ${{ inputs.rosdistro }}
         target-packages: ${{ steps.get-modified-packages.outputs.modified-packages }}
@@ -74,11 +74,7 @@
       with:
         rosdistro: ${{ inputs.rosdistro }}
         target-packages: ${{ steps.get-modified-packages.outputs.modified-packages }}
-<<<<<<< HEAD
-=======
-        build-depends-repos: ${{ inputs.build-depends-repos }}
         underlay-workspace: /opt/autoware
->>>>>>> 2d94da0a
 
     - name: Upload coverage to CodeCov
       if: ${{ steps.test.outputs.coverage-report-files != '' }}
