name: build-and-test-self-hosted

on:
  schedule:
    - cron: 0 0 * * *
  workflow_dispatch:

jobs:
  build-and-test-self-hosted:
    runs-on: [self-hosted, linux, ARM64]
    container: ${{ matrix.container }}
    strategy:
      fail-fast: false
      matrix:
        rosdistro:
          - humble
        include:
          - rosdistro: humble
            container: ros:humble
    steps:
      - name: Check out repository
        uses: actions/checkout@v4

      - name: Remove exec_depend
        uses: autowarefoundation/autoware-github-actions/remove-exec-depend@v1

      - name: Get self packages
        id: get-self-packages
        uses: autowarefoundation/autoware-github-actions/get-self-packages@v1

      - name: Build
        if: ${{ steps.get-self-packages.outputs.self-packages != '' }}
        uses: autowarefoundation/autoware-github-actions/colcon-build@v1
        with:
          rosdistro: ${{ matrix.rosdistro }}
          target-packages: ${{ steps.get-self-packages.outputs.self-packages }}
<<<<<<< HEAD
=======
          build-depends-repos: ${{ matrix.build-depends-repos }}
>>>>>>> 2d94da0a
          underlay-workspace: /opt/autoware

      - name: Test
        if: ${{ steps.get-self-packages.outputs.self-packages != '' }}
        uses: autowarefoundation/autoware-github-actions/colcon-test@v1
        with:
          rosdistro: ${{ matrix.rosdistro }}
<<<<<<< HEAD
          target-packages: ${{ steps.get-self-packages.outputs.self-packages }}
=======
          target-packages: ${{ steps.get-self-packages.outputs.self-packages }}
          build-depends-repos: ${{ matrix.build-depends-repos }}
          underlay-workspace: /opt/autoware
>>>>>>> 2d94da0a
<|MERGE_RESOLUTION|>--- conflicted
+++ resolved
@@ -34,10 +34,6 @@
         with:
           rosdistro: ${{ matrix.rosdistro }}
           target-packages: ${{ steps.get-self-packages.outputs.self-packages }}
-<<<<<<< HEAD
-=======
-          build-depends-repos: ${{ matrix.build-depends-repos }}
->>>>>>> 2d94da0a
           underlay-workspace: /opt/autoware
 
       - name: Test
@@ -45,10 +41,5 @@
         uses: autowarefoundation/autoware-github-actions/colcon-test@v1
         with:
           rosdistro: ${{ matrix.rosdistro }}
-<<<<<<< HEAD
           target-packages: ${{ steps.get-self-packages.outputs.self-packages }}
-=======
-          target-packages: ${{ steps.get-self-packages.outputs.self-packages }}
-          build-depends-repos: ${{ matrix.build-depends-repos }}
-          underlay-workspace: /opt/autoware
->>>>>>> 2d94da0a
+          underlay-workspace: /opt/autoware