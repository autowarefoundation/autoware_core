--- conflicted
+++ resolved
@@ -14,8 +14,6 @@
   Co-authored-by: Yutaka Kondo <yutaka.kondo@youtalk.jp>
 * Contributors: Arjun Jagdish Ram, Takagi, Isamu
 
-<<<<<<< HEAD
-=======
 1.5.0 (2025-11-16)
 ------------------
 * Merge remote-tracking branch 'origin/main' into humble
@@ -29,7 +27,6 @@
 * chore: bump version (1.4.0) and update changelog (`#608 <https://github.com/autowarefoundation/autoware_core/issues/608>`_)
 * Contributors: Maxime CLEMENT, Mete Fatih Cırıt, Yutaka Kondo, mitsudome-r
 
->>>>>>> 90c3dbd9
 1.4.0 (2025-08-11)
 ------------------
 * Merge remote-tracking branch 'origin/main' into humble
