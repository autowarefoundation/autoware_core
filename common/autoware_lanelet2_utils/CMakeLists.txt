--- conflicted
+++ resolved
@@ -9,11 +9,8 @@
   src/topology.cpp
   src/stop_line.cpp
   src/intersection.cpp
-<<<<<<< HEAD
   src/conversion.cpp
-=======
   src/geometry.cpp
->>>>>>> a551ff94
 )
 
 if(BUILD_TESTING)
