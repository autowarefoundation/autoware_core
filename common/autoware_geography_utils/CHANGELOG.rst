^^^^^^^^^^^^^^^^^^^^^^^^^^^^^^^^^^^^^^^^^^^^^^
Changelog for package autoware_geography_utils
^^^^^^^^^^^^^^^^^^^^^^^^^^^^^^^^^^^^^^^^^^^^^^

1.1.0 (2025-05-01)
------------------
* feat(map_projection_loader): add scale_factor and remove altitude (`#340 <https://github.com/autowarefoundation/autoware_core/issues/340>`_)
* refactor(autoware_geography_utils): rewrite using modern C++ without API breakage (`#345 <https://github.com/autowarefoundation/autoware_core/issues/345>`_)
  * refactor using modern c++
  * precommit
  * revert
  * remove nodiscard
  * precommit
  ---------
* Contributors: Yamato Ando, Yutaka Kondo

<<<<<<< HEAD
=======
1.5.0 (2025-11-16)
------------------
* Merge remote-tracking branch 'origin/main' into humble
* feat: replace `ament_auto_package` to `autoware_ament_auto_package` (`#700 <https://github.com/autowarefoundation/autoware_core/issues/700>`_)
  * replace ament_auto_package to autoware_ament_auto_package
  * style(pre-commit): autofix
  ---------
  Co-authored-by: pre-commit-ci[bot] <66853113+pre-commit-ci[bot]@users.noreply.github.com>
* chore: update maintainer (`#637 <https://github.com/autowarefoundation/autoware_core/issues/637>`_)
  * chore: update maintainer
  remove Takeshi Ishita
  * chore: update maintainer
  remove Kento Yabuuchi
  * chore: update maintainer
  remove Shintaro Sakoda
  * chore: update maintainer
  remove Ryu Yamamoto
  ---------
* chore: bump version (1.4.0) and update changelog (`#608 <https://github.com/autowarefoundation/autoware_core/issues/608>`_)
* Contributors: Mete Fatih Cırıt, Motz, Yutaka Kondo, mitsudome-r

>>>>>>> 90c3dbd9
1.4.0 (2025-08-11)
------------------
* Merge remote-tracking branch 'origin/main' into humble
* fix(autoware_geography_utils): disable tests for egm2008-1 (`#593 <https://github.com/autowarefoundation/autoware_core/issues/593>`_)
* chore: bump version to 1.3.0 (`#554 <https://github.com/autowarefoundation/autoware_core/issues/554>`_)
* Contributors: Ryohsuke Mitsudome

1.3.0 (2025-06-23)
------------------
* fix: to be consistent version in all package.xml(s)
* chore: bump up version to 1.1.0 (`#462 <https://github.com/autowarefoundation/autoware_core/issues/462>`_) (`#464 <https://github.com/autowarefoundation/autoware_core/issues/464>`_)
* feat(map_projection_loader): add scale_factor and remove altitude (`#340 <https://github.com/autowarefoundation/autoware_core/issues/340>`_)
* refactor(autoware_geography_utils): rewrite using modern C++ without API breakage (`#345 <https://github.com/autowarefoundation/autoware_core/issues/345>`_)
  * refactor using modern c++
  * precommit
  * revert
  * remove nodiscard
  * precommit
  ---------
* Contributors: Yamato Ando, Yutaka Kondo, github-actions

1.0.0 (2025-03-31)
------------------

0.3.0 (2025-03-21)
------------------
* chore: fix CHANGELOG
* chore: rename from `autoware.core` to `autoware_core` (`#290 <https://github.com/autowarefoundation/autoware.core/issues/290>`_)
* feat(autoware_geography_utils): add support for local cartesian projection (`#181 <https://github.com/autowarefoundation/autoware.core/issues/181>`_)
  * feat(autoware_geography_utils): add support for local cartesian projection
  * feat(autoware_geography_utils): add support for local cartesian projection
  * style(pre-commit): autofix
  * feat(autoware_geography_utils): add support for local cartesian projection
  * add tests
  * fix the test
  * Update common/autoware_geography_utils/test/test_lanelet2_projector.cpp
  ---------
  Co-authored-by: Sebastian Zęderowski <szederowski@autonomous-systems.pl>
  Co-authored-by: pre-commit-ci[bot] <66853113+pre-commit-ci[bot]@users.noreply.github.com>
  Co-authored-by: Mete Fatih Cırıt <mfc@autoware.org>
  Co-authored-by: Yutaka Kondo <yutaka.kondo@youtalk.jp>
* Contributors: Sebastian Zęderowski, Yutaka Kondo, mitsudome-r

0.2.0 (2025-02-07)
------------------
* chore: humble to main sync (`#162 <https://github.com/autowarefoundation/autoware_core/issues/162>`_)
  * update changelog
  * 0.1.0
  ---------
  Co-authored-by: Ryohsuke Mitsudome <43976834+mitsudome-r@users.noreply.github.com>
* refactor(autoware_geography_utils): apply modern C++17 style (`#109 <https://github.com/autowarefoundation/autoware_core/issues/109>`_)
  * use using
  * refactor height
  * refactor projection
  * refactor lanelet2_projector
  * set class name
  * revert string
  ---------
* test(autoware_geography_utils): add `lanelet2_projector` test (`#128 <https://github.com/autowarefoundation/autoware_core/issues/128>`_)
  * add test
  * style(pre-commit): autofix
  ---------
  Co-authored-by: pre-commit-ci[bot] <66853113+pre-commit-ci[bot]@users.noreply.github.com>
* chore: sync files (`#115 <https://github.com/autowarefoundation/autoware_core/issues/115>`_)
  * chore: sync files
  * style(pre-commit): autofix
  * include what you use
  ---------
  Co-authored-by: github-actions <github-actions@github.com>
  Co-authored-by: pre-commit-ci[bot] <66853113+pre-commit-ci[bot]@users.noreply.github.com>
  Co-authored-by: M. Fatih Cırıt <mfc@autoware.org>
* docs(autoware_geography_utils): update `README.md` (`#111 <https://github.com/autowarefoundation/autoware_core/issues/111>`_)
  update readme
* feat: port autoware_geography_utils from autoware_universe (`#100 <https://github.com/autowarefoundation/autoware_core/issues/100>`_)
  Co-authored-by: Yutaka Kondo <yutaka.kondo@youtalk.jp>
* Contributors: Ryohsuke Mitsudome, Yutaka Kondo, awf-autoware-bot[bot]

0.1.0 (2025-01-09)
------------------
* refactor(autoware_geography_utils): apply modern C++17 style (`#109 <https://github.com/autowarefoundation/autoware_core/issues/109>`_)
  * use using
  * refactor height
  * refactor projection
  * refactor lanelet2_projector
  * set class name
  * revert string
  ---------
* test(autoware_geography_utils): add `lanelet2_projector` test (`#128 <https://github.com/autowarefoundation/autoware_core/issues/128>`_)
  * add test
  * style(pre-commit): autofix
  ---------
  Co-authored-by: pre-commit-ci[bot] <66853113+pre-commit-ci[bot]@users.noreply.github.com>
* chore: sync files (`#115 <https://github.com/autowarefoundation/autoware_core/issues/115>`_)
  * chore: sync files
  * style(pre-commit): autofix
  * include what you use
  ---------
  Co-authored-by: github-actions <github-actions@github.com>
  Co-authored-by: pre-commit-ci[bot] <66853113+pre-commit-ci[bot]@users.noreply.github.com>
  Co-authored-by: M. Fatih Cırıt <mfc@autoware.org>
* docs(autoware_geography_utils): update `README.md` (`#111 <https://github.com/autowarefoundation/autoware_core/issues/111>`_)
  update readme
* feat: port autoware_geography_utils from autoware_universe (`#100 <https://github.com/autowarefoundation/autoware_core/issues/100>`_)
  Co-authored-by: Yutaka Kondo <yutaka.kondo@youtalk.jp>
* Contributors: Ryohsuke Mitsudome, Yutaka Kondo, awf-autoware-bot[bot]

0.0.0 (2024-12-02)
------------------<|MERGE_RESOLUTION|>--- conflicted
+++ resolved
@@ -14,8 +14,6 @@
   ---------
 * Contributors: Yamato Ando, Yutaka Kondo
 
-<<<<<<< HEAD
-=======
 1.5.0 (2025-11-16)
 ------------------
 * Merge remote-tracking branch 'origin/main' into humble
@@ -37,7 +35,6 @@
 * chore: bump version (1.4.0) and update changelog (`#608 <https://github.com/autowarefoundation/autoware_core/issues/608>`_)
 * Contributors: Mete Fatih Cırıt, Motz, Yutaka Kondo, mitsudome-r
 
->>>>>>> 90c3dbd9
 1.4.0 (2025-08-11)
 ------------------
 * Merge remote-tracking branch 'origin/main' into humble
