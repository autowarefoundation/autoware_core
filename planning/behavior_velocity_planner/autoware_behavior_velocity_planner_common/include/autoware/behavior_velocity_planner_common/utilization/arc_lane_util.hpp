// Copyright 2021 Tier IV, Inc.
//
// Licensed under the Apache License, Version 2.0 (the "License");
// you may not use this file except in compliance with the License.
// You may obtain a copy of the License at
//
//     http://www.apache.org/licenses/LICENSE-2.0
//
// Unless required by applicable law or agreed to in writing, software
// distributed under the License is distributed on an "AS IS" BASIS,
// WITHOUT WARRANTIES OR CONDITIONS OF ANY KIND, either express or implied.
// See the License for the specific language governing permissions and
// limitations under the License.

#ifndef AUTOWARE__BEHAVIOR_VELOCITY_PLANNER_COMMON__UTILIZATION__ARC_LANE_UTIL_HPP_
#define AUTOWARE__BEHAVIOR_VELOCITY_PLANNER_COMMON__UTILIZATION__ARC_LANE_UTIL_HPP_

#include <autoware/behavior_velocity_planner_common/utilization/boost_geometry_helper.hpp>
#include <autoware_utils_geometry/geometry.hpp>

#include <autoware_internal_planning_msgs/msg/path_with_lane_id.hpp>

#include <lanelet2_core/Forward.h>

#include <optional>
#include <utility>
#include <vector>

#define EIGEN_MPL2_ONLY
#include <Eigen/Core>

namespace autoware::behavior_velocity_planner
{

inline geometry_msgs::msg::Point convertToGeomPoint(const autoware_utils_geometry::Point2d & p)
{
  geometry_msgs::msg::Point geom_p;
  geom_p.x = p.x();
  geom_p.y = p.y();

  return geom_p;
}

namespace arc_lane_utils
{
using PathIndexWithPose = std::pair<size_t, geometry_msgs::msg::Pose>;  // front index, pose
using PathIndexWithPoint2d =
  std::pair<size_t, autoware_utils_geometry::Point2d>;                    // front index, point2d
using PathIndexWithPoint = std::pair<size_t, geometry_msgs::msg::Point>;  // front index, point2d
using PathIndexWithOffset = std::pair<size_t, double>;                    // front index, offset

double calcSignedDistance(
  const geometry_msgs::msg::Pose & p1, const geometry_msgs::msg::Point & p2);

// calculate one collision point between the line (from p1 to p2) and the line (from p3 to p4)
[[deprecated(
  "Please use autoware_utils_geometry::intersect")]] std::optional<geometry_msgs::msg::Point>
checkCollision(
  const geometry_msgs::msg::Point & p1, const geometry_msgs::msg::Point & p2,
  const geometry_msgs::msg::Point & p3, const geometry_msgs::msg::Point & p4);

template <class T>
std::optional<PathIndexWithPoint> findCollisionSegment(
  const T & path, const geometry_msgs::msg::Point & stop_line_p1,
  const geometry_msgs::msg::Point & stop_line_p2, const lanelet::Ids & target_lane_ids = {})
{
  for (size_t i = 0; i < path.points.size() - 1; ++i) {
<<<<<<< HEAD
    const auto & p1 =
      autoware_utils_geometry::get_point(path.points.at(i));  // Point before collision point
=======
    const auto & prev_lane_ids = path.points.at(i).lane_ids;
    const auto & next_lane_ids = path.points.at(i + 1).lane_ids;

    bool has_target_lane_in_prev = false;
    bool has_target_lane_in_next = false;

    for (const auto target_lane_id : target_lane_ids) {
      has_target_lane_in_prev |=
        std::find(prev_lane_ids.begin(), prev_lane_ids.end(), target_lane_id) !=
        prev_lane_ids.end();
      has_target_lane_in_next |=
        std::find(next_lane_ids.begin(), next_lane_ids.end(), target_lane_id) !=
        next_lane_ids.end();
    }

    if (!has_target_lane_in_prev && !has_target_lane_in_next) {
      continue;
    }

    const auto & p1 = autoware_utils::get_point(path.points.at(i));  // Point before collision point
>>>>>>> 61434e1b
    const auto & p2 =
      autoware_utils_geometry::get_point(path.points.at(i + 1));  // Point after collision point

    const auto collision_point =
      autoware_utils_geometry::intersect(p1, p2, stop_line_p1, stop_line_p2);

    if (collision_point) {
      return std::make_pair(i, collision_point.value());
    }
  }

  return {};
}

template <class T>
std::optional<PathIndexWithPoint> findCollisionSegment(
  const T & path, const LineString2d & stop_line, const lanelet::Ids & target_lane_ids = {})
{
  const auto stop_line_p1 = convertToGeomPoint(stop_line.at(0));
  const auto stop_line_p2 = convertToGeomPoint(stop_line.at(1));

  return findCollisionSegment(path, stop_line_p1, stop_line_p2, target_lane_ids);
}

template <class T>
std::optional<PathIndexWithOffset> findForwardOffsetSegment(
  const T & path, const size_t base_idx, const double offset_length)
{
  double sum_length = 0.0;
  for (size_t i = base_idx; i < path.points.size() - 1; ++i) {
    const double segment_length =
      autoware_utils_geometry::calc_distance2d(path.points.at(i), path.points.at(i + 1));

    // If it's over offset point, return front index and remain offset length
    /**
     *   (base_idx) --- offset_length --------->
     *              --------- (i) <-- remain -->-----------> (i+1)
     */
    if (sum_length + segment_length >= offset_length) {
      return std::make_pair(i, offset_length - sum_length);
    }

    sum_length += segment_length;
  }

  // No enough path length
  return {};
}

template <class T>
std::optional<PathIndexWithOffset> findBackwardOffsetSegment(
  const T & path, const size_t base_idx, const double offset_length)
{
  double sum_length = 0.0;
  const auto start = static_cast<std::int32_t>(base_idx) - 1;
  for (std::int32_t i = start; i >= 0; --i) {
    sum_length +=
      autoware_utils_geometry::calc_distance2d(path.points.at(i), path.points.at(i + 1));

    // If it's over offset point, return front index and remain offset length
    /**
     *                         <-------- offset_length --- (base_idx)
     *  ----- (i) <-- remain -->-------> (i+1)
     */
    if (sum_length >= offset_length) {
      const auto k = static_cast<std::size_t>(i);
      return std::make_pair(k, sum_length - offset_length);
    }
  }

  // No enough path length
  return {};
}

template <class T>
std::optional<PathIndexWithOffset> findOffsetSegment(
  const T & path, const PathIndexWithPoint & collision_segment, const double offset_length)
{
  const size_t collision_idx = collision_segment.first;
  const auto & collision_point = collision_segment.second;

  if (offset_length >= 0) {
    return findForwardOffsetSegment(
      path, collision_idx,
      offset_length +
        autoware_utils_geometry::calc_distance2d(path.points.at(collision_idx), collision_point));
  }

  return findBackwardOffsetSegment(
    path, collision_idx + 1,
    -offset_length +
      autoware_utils_geometry::calc_distance2d(path.points.at(collision_idx + 1), collision_point));
}

std::optional<PathIndexWithOffset> findOffsetSegment(
  const autoware_internal_planning_msgs::msg::PathWithLaneId & path, const size_t index,
  const double offset);

template <class T>
geometry_msgs::msg::Pose calcTargetPose(const T & path, const PathIndexWithOffset & offset_segment)
{
  const size_t offset_idx = offset_segment.first;
  const double remain_offset_length = offset_segment.second;
  const auto & p_front = path.points.at(offset_idx).point.pose.position;
  const auto & p_back = path.points.at(offset_idx + 1).point.pose.position;

  // To Eigen point
  const auto p_eigen_front = Eigen::Vector2d(p_front.x, p_front.y);
  const auto p_eigen_back = Eigen::Vector2d(p_back.x, p_back.y);

  // Calculate interpolation ratio
  /**
   * (front) <-- remain_length --> (interp) <----> (back)
   */
  const auto interpolate_ratio = remain_offset_length / (p_eigen_back - p_eigen_front).norm();

  // Add offset to front point
  const auto target_point_2d = p_eigen_front + interpolate_ratio * (p_eigen_back - p_eigen_front);
  const double interpolated_z = p_front.z + interpolate_ratio * (p_back.z - p_front.z);

  // Calculate orientation so that X-axis would be along the trajectory
  geometry_msgs::msg::Pose target_pose;
  target_pose.position.x = target_point_2d.x();
  target_pose.position.y = target_point_2d.y();
  target_pose.position.z = interpolated_z;
  const double yaw = autoware_utils_geometry::calc_azimuth_angle(p_front, p_back);
  target_pose.orientation = autoware_utils_geometry::create_quaternion_from_yaw(yaw);
  return target_pose;
}

std::optional<PathIndexWithPose> createTargetPoint(
  const autoware_internal_planning_msgs::msg::PathWithLaneId & path, const LineString2d & stop_line,
  const double margin, const double vehicle_offset, const lanelet::Ids & lane_ids = {});

}  // namespace arc_lane_utils
}  // namespace autoware::behavior_velocity_planner

#endif  // AUTOWARE__BEHAVIOR_VELOCITY_PLANNER_COMMON__UTILIZATION__ARC_LANE_UTIL_HPP_<|MERGE_RESOLUTION|>--- conflicted
+++ resolved
@@ -65,10 +65,6 @@
   const geometry_msgs::msg::Point & stop_line_p2, const lanelet::Ids & target_lane_ids = {})
 {
   for (size_t i = 0; i < path.points.size() - 1; ++i) {
-<<<<<<< HEAD
-    const auto & p1 =
-      autoware_utils_geometry::get_point(path.points.at(i));  // Point before collision point
-=======
     const auto & prev_lane_ids = path.points.at(i).lane_ids;
     const auto & next_lane_ids = path.points.at(i + 1).lane_ids;
 
@@ -88,8 +84,8 @@
       continue;
     }
 
-    const auto & p1 = autoware_utils::get_point(path.points.at(i));  // Point before collision point
->>>>>>> 61434e1b
+    const auto & p1 =
+      autoware_utils_geometry::get_point(path.points.at(i));  // Point before collision point
     const auto & p2 =
       autoware_utils_geometry::get_point(path.points.at(i + 1));  // Point after collision point
 
