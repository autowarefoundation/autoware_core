--- conflicted
+++ resolved
@@ -46,14 +46,8 @@
   // todo(someone): create tests with various kinds of maps
   void set_default_test_map() { route_handler_.setMap(autoware::test_utils::makeMapBinMsg()); }
   [[nodiscard]] bool check_goal_inside_lanes(
-<<<<<<< HEAD
     const lanelet::ConstLanelets & lanelets_near_goal,
     const autoware_utils::Polygon2d & goal_footprint) const
-=======
-    const lanelet::ConstLanelet & closest_lanelet_to_goal,
-    const lanelet::ConstLanelets & path_lanelets,
-    const autoware_utils_geometry::Polygon2d & goal_footprint) const
->>>>>>> 2601d30a
   {
     return check_goal_footprint_inside_lanes(lanelets_near_goal, goal_footprint);
   }
