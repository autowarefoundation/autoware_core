--- conflicted
+++ resolved
@@ -188,7 +188,6 @@
 }
 
 bool DefaultPlanner::check_goal_footprint_inside_lanes(
-<<<<<<< HEAD
   const lanelet::ConstLanelets & lanelets_near_goal,
   const autoware_utils::Polygon2d & goal_footprint) const
 {
@@ -204,20 +203,6 @@
       for (const auto & point : lanelet.leftBound()) {
         left_bound_points.push_back(lanelet::Point3d(point));
       }
-=======
-  const lanelet::ConstLanelet & closest_lanelet_to_goal,
-  const lanelet::ConstLanelets & path_lanelets,
-  const autoware_utils_geometry::Polygon2d & goal_footprint) const
-{
-  autoware_utils_geometry::MultiPolygon2d ego_lanes;
-  autoware_utils_geometry::Polygon2d poly;
-  for (const auto & ll : path_lanelets) {
-    const auto left_shoulder = route_handler_.getLeftShoulderLanelet(ll);
-    if (left_shoulder) {
-      boost::geometry::convert(left_shoulder->polygon2d().basicPolygon(), poly);
-      boost::geometry::correct(poly);
-      ego_lanes.push_back(poly);
->>>>>>> 2601d30a
     }
 
     if (const auto right_shoulder = route_handler_.getRightShoulderLanelet(lanelet)) {
@@ -231,7 +216,6 @@
     }
   }
 
-<<<<<<< HEAD
   auto lane_polygon =
     lanelet::Lanelet(
       lanelet::InvalId, lanelet::LineString3d(lanelet::InvalId, left_bound_points),
@@ -241,12 +225,6 @@
   boost::geometry::correct(lane_polygon);
 
   return boost::geometry::covered_by(goal_footprint, lane_polygon);
-=======
-  // check if goal footprint is in the ego lane
-  autoware_utils_geometry::MultiPolygon2d difference;
-  boost::geometry::difference(goal_footprint, ego_lanes, difference);
-  return boost::geometry::is_empty(difference);
->>>>>>> 2601d30a
 }
 
 bool DefaultPlanner::is_goal_valid(const geometry_msgs::msg::Pose & goal)
@@ -262,11 +240,7 @@
         shoulder_lanelets, goal, &closest_shoulder_lanelet)) {
     const auto lane_yaw = lanelet::utils::getLaneletAngle(closest_shoulder_lanelet, goal.position);
     const auto goal_yaw = tf2::getYaw(goal.orientation);
-<<<<<<< HEAD
     const auto angle_diff = autoware_utils::normalize_radian(lane_yaw - goal_yaw);
-=======
-    const auto angle_diff = autoware_utils_math::normalize_radian(lane_yaw - goal_yaw);
->>>>>>> 2601d30a
     const double th_angle = autoware_utils_math::deg2rad(param_.goal_angle_threshold_deg);
     if (std::abs(angle_diff) < th_angle) {
       return true;
