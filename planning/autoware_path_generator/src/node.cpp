// Copyright 2024 TIER IV, Inc.
//
// Licensed under the Apache License, Version 2.0 (the "License");
// you may not use this file except in compliance with the License.
// You may obtain a copy of the License at
//
//     http://www.apache.org/licenses/LICENSE-2.0
//
// Unless required by applicable law or agreed to in writing, software
// distributed under the License is distributed on an "AS IS" BASIS,
// WITHOUT WARRANTIES OR CONDITIONS OF ANY KIND, either express or implied.
// See the License for the specific language governing permissions and
// limitations under the License.

#include "autoware/path_generator/node.hpp"

#include "autoware/path_generator/utils.hpp"

#include <autoware/motion_utils/resample/resample.hpp>
#include <autoware/motion_utils/trajectory/trajectory.hpp>
#include <autoware/trajectory/utils/pretty_build.hpp>
#include <autoware_lanelet2_extension/utility/message_conversion.hpp>
#include <autoware_lanelet2_extension/utility/query.hpp>
#include <autoware_lanelet2_extension/utility/utilities.hpp>
#include <autoware_utils/geometry/geometry.hpp>

#include <lanelet2_core/geometry/Lanelet.h>

#include <algorithm>
#include <memory>
#include <string>
#include <utility>
#include <vector>

namespace
{
template <typename LaneletT, typename PointT>
double get_arc_length_along_centerline(const LaneletT & lanelet, const PointT & point)
{
  return lanelet::geometry::toArcCoordinates(lanelet.centerline2d(), lanelet::utils::to2D(point))
    .length;
}
}  // namespace

namespace autoware::path_generator
{
PathGenerator::PathGenerator(const rclcpp::NodeOptions & node_options)
: Node("path_generator", node_options)
{
  param_listener_ =
    std::make_shared<::path_generator::ParamListener>(this->get_node_parameters_interface());

  path_publisher_ = create_publisher<PathWithLaneId>("~/output/path", 1);

  turn_signal_publisher_ =
    create_publisher<TurnIndicatorsCommand>("~/output/turn_indicators_cmd", 1);

  hazard_signal_publisher_ = create_publisher<HazardLightsCommand>("~/output/hazard_lights_cmd", 1);

  vehicle_info_ = autoware::vehicle_info_utils::VehicleInfoUtils(*this).getVehicleInfo();

  const auto debug_processing_time_detail =
    create_publisher<autoware_utils_debug::ProcessingTimeDetail>(
      "~/debug/processing_time_detail_ms", 1);
  time_keeper_ = std::make_shared<autoware_utils_debug::TimeKeeper>(debug_processing_time_detail);

  debug_calculation_time_ = create_publisher<Float64Stamped>("~/debug/processing_time_ms", 1);

  const auto params = param_listener_->get_params();

  timer_ = rclcpp::create_timer(
    this, get_clock(), rclcpp::Rate(params.planning_hz).period(),
    std::bind(&PathGenerator::run, this));
}

void PathGenerator::run()
{
  autoware_utils_debug::ScopedTimeTrack st(__func__, *time_keeper_);

  stop_watch_.tic();

  const auto input_data = take_data();
  set_planner_data(input_data);
  if (!is_data_ready(input_data)) {
    return;
  }

  const auto param = param_listener_->get_params();
  const auto path = plan_path(input_data, param);
  if (!path) {
    RCLCPP_ERROR_THROTTLE(get_logger(), *get_clock(), 5000, "output path is invalid");
    return;
  }

  auto turn_signal = utils::get_turn_signal(
    *path, planner_data_, input_data.odometry_ptr->pose.pose,
    input_data.odometry_ptr->twist.twist.linear.x, param.turn_signal.search_distance,
    param.turn_signal.search_time, param.turn_signal.angle_threshold_deg,
    vehicle_info_.max_longitudinal_offset_m);
  turn_signal.stamp = now();
  turn_signal_publisher_->publish(turn_signal);

  HazardLightsCommand hazard_signal;
  hazard_signal.command = HazardLightsCommand::NO_COMMAND;
  hazard_signal.stamp = now();
  hazard_signal_publisher_->publish(hazard_signal);

  path_publisher_->publish(*path);

  publishStopWatchTime();
}

PathGenerator::InputData PathGenerator::take_data()
{
  InputData input_data;

  // route
  if (const auto msg = route_subscriber_.take_data()) {
    if (msg->segments.empty()) {
      RCLCPP_ERROR(get_logger(), "input route is empty, ignoring...");
    } else {
      input_data.route_ptr = msg;
    }
  }

  // map
  if (const auto msg = vector_map_subscriber_.take_data()) {
    input_data.lanelet_map_bin_ptr = msg;
  }

  // velocity
  if (const auto msg = odometry_subscriber_.take_data()) {
    input_data.odometry_ptr = msg;
  }

  return input_data;
}

void PathGenerator::set_planner_data(const InputData & input_data)
{
  if (input_data.lanelet_map_bin_ptr) {
    planner_data_.lanelet_map_ptr = std::make_shared<lanelet::LaneletMap>();
    lanelet::utils::conversion::fromBinMsg(
      *input_data.lanelet_map_bin_ptr, planner_data_.lanelet_map_ptr,
      &planner_data_.traffic_rules_ptr, &planner_data_.routing_graph_ptr);
  }

  if (input_data.route_ptr) {
    set_route(input_data.route_ptr);
  }
}

void PathGenerator::set_route(const LaneletRoute::ConstSharedPtr & route_ptr)
{
  planner_data_.route_frame_id = route_ptr->header.frame_id;
  planner_data_.goal_pose = route_ptr->goal_pose;

  planner_data_.route_lanelets.clear();
  planner_data_.preferred_lanelets.clear();
  planner_data_.start_lanelets.clear();
  planner_data_.goal_lanelets.clear();

  size_t primitives_num = 0;
  for (const auto & route_section : route_ptr->segments) {
    primitives_num += route_section.primitives.size();
  }
  planner_data_.route_lanelets.reserve(primitives_num);

  for (const auto & route_section : route_ptr->segments) {
    for (const auto & primitive : route_section.primitives) {
      const auto id = primitive.id;
      const auto & lanelet = planner_data_.lanelet_map_ptr->laneletLayer.get(id);
      planner_data_.route_lanelets.push_back(lanelet);
      if (id == route_section.preferred_primitive.id) {
        planner_data_.preferred_lanelets.push_back(lanelet);
      }
    }
  }

  const auto set_lanelets_from_segment =
    [&](
      const autoware_planning_msgs::msg::LaneletSegment & segment,
      lanelet::ConstLanelets & lanelets) {
      lanelets.reserve(segment.primitives.size());
      for (const auto & primitive : segment.primitives) {
        const auto & lanelet = planner_data_.lanelet_map_ptr->laneletLayer.get(primitive.id);
        lanelets.push_back(lanelet);
      }
    };
  set_lanelets_from_segment(route_ptr->segments.front(), planner_data_.start_lanelets);
  set_lanelets_from_segment(route_ptr->segments.back(), planner_data_.goal_lanelets);
}

bool PathGenerator::is_data_ready(const InputData & input_data)
{
  const auto notify_waiting = [this](const std::string & name) {
    RCLCPP_INFO_SKIPFIRST_THROTTLE(
      get_logger(), *get_clock(), 5000, "waiting for %s", name.c_str());
  };

  if (!planner_data_.lanelet_map_ptr) {
    notify_waiting("map");
    return false;
  }

  if (planner_data_.route_lanelets.empty()) {
    notify_waiting("route");
    return false;
  }

  if (!input_data.odometry_ptr) {
    notify_waiting("odometry");
    return false;
  }

  return true;
}

std::optional<PathWithLaneId> PathGenerator::plan_path(
  const InputData & input_data, const Params & params)
{
  autoware_utils_debug::ScopedTimeTrack st(__func__, *time_keeper_);

  const auto path = generate_path(input_data.odometry_ptr->pose.pose, params);

  if (!path) {
    RCLCPP_ERROR_THROTTLE(get_logger(), *get_clock(), 5000, "output path is invalid");
    return std::nullopt;
  }
  if (path->points.empty()) {
    RCLCPP_ERROR_THROTTLE(get_logger(), *get_clock(), 5000, "output path is empty");
    return std::nullopt;
  }

  return path;
}

std::optional<PathWithLaneId> PathGenerator::generate_path(
  const geometry_msgs::msg::Pose & current_pose, const Params & params)
{
  autoware_utils_debug::ScopedTimeTrack st(__func__, *time_keeper_);

  if (!update_current_lanelet(current_pose, params)) {
    RCLCPP_ERROR(get_logger(), "Failed to update current lanelet");
    return std::nullopt;
  }

  lanelet::ConstLanelets lanelets{*current_lanelet_};
  const auto s_on_current_lanelet =
    lanelet::utils::getArcCoordinates({*current_lanelet_}, current_pose).length;

  const auto backward_length = std::max(
    0.,
    params.path_length.backward + vehicle_info_.max_longitudinal_offset_m - s_on_current_lanelet);
  const auto backward_lanelets_within_route =
    utils::get_lanelets_within_route_up_to(*current_lanelet_, planner_data_, backward_length);
  if (!backward_lanelets_within_route) {
    RCLCPP_ERROR(
      get_logger(), "Failed to get backward lanelets within route for current lanelet (id: %ld)",
      current_lanelet_->id());
    return std::nullopt;
  }
  lanelets.insert(
    lanelets.begin(), backward_lanelets_within_route->begin(),
    backward_lanelets_within_route->end());

  //  Extend lanelets by backward_length even outside planned route to ensure
  //  ego footprint is inside lanelets if ego is at the beginning of start lane
  auto backward_lanelets_length =
    lanelet::utils::getLaneletLength2d(*backward_lanelets_within_route);
  while (backward_lanelets_length < backward_length) {
    const auto prev_lanelets = planner_data_.routing_graph_ptr->previous(lanelets.front());
    if (prev_lanelets.empty()) {
      break;
    }
    lanelets.insert(lanelets.begin(), prev_lanelets.front());
    backward_lanelets_length += lanelet::geometry::length2d(prev_lanelets.front());
  }

  const auto forward_length = std::max(
    0., params.path_length.forward + vehicle_info_.max_longitudinal_offset_m -
          (lanelet::geometry::length2d(*current_lanelet_) - s_on_current_lanelet));
  const auto forward_lanelets_within_route =
    utils::get_lanelets_within_route_after(*current_lanelet_, planner_data_, forward_length);
  if (!forward_lanelets_within_route) {
    RCLCPP_ERROR(
      get_logger(), "Failed to get forward lanelets within route for current lanelet (id: %ld)",
      current_lanelet_->id());
    return std::nullopt;
  }
  lanelets.insert(
    lanelets.end(), forward_lanelets_within_route->begin(), forward_lanelets_within_route->end());

  //  Extend lanelets by forward_length even outside planned route to ensure
  //  ego footprint is inside lanelets if ego is at the end of goal lane
  auto forward_lanelets_length = lanelet::utils::getLaneletLength2d(*forward_lanelets_within_route);
  while (forward_lanelets_length < forward_length) {
    const auto next_lanelets = planner_data_.routing_graph_ptr->following(lanelets.back());
    if (next_lanelets.empty()) {
      break;
    }
    lanelets.insert(lanelets.end(), next_lanelets.front());
    forward_lanelets_length += lanelet::geometry::length2d(next_lanelets.front());
  }

  const auto s = s_on_current_lanelet + backward_lanelets_length;
  const auto s_start = std::max(0., s - params.path_length.backward);
  const auto s_end = [&]() {
    auto s_end = s + params.path_length.forward;

    if (!utils::get_next_lanelet_within_route(lanelets.back(), planner_data_)) {
      s_end = std::min(s_end, lanelet::utils::getLaneletLength2d(lanelets));
    }

    for (auto [it, goal_arc_length] = std::make_tuple(lanelets.begin(), 0.); it != lanelets.end();
         ++it) {
      if (std::any_of(
            planner_data_.goal_lanelets.begin(), planner_data_.goal_lanelets.end(),
            [&](const auto & goal_lanelet) { return it->id() == goal_lanelet.id(); })) {
        goal_arc_length += lanelet::utils::getArcCoordinates({*it}, planner_data_.goal_pose).length;
        s_end = std::min(s_end, goal_arc_length);
        break;
      }
      goal_arc_length += lanelet::geometry::length2d(*it);
    }

    if (
      const auto s_intersection = utils::get_first_intersection_arc_length(
        lanelets, std::max(0., s_start - vehicle_info_.max_longitudinal_offset_m),
        s_end + vehicle_info_.max_longitudinal_offset_m, vehicle_info_.vehicle_length_m)) {
      s_end =
        std::min(s_end, std::max(0., *s_intersection - vehicle_info_.max_longitudinal_offset_m));
    }

    return s_end;
  }();

  return generate_path(lanelets, s_start, s_end, params);
}

std::optional<PathWithLaneId> PathGenerator::generate_path(
  const lanelet::LaneletSequence & lanelet_sequence, const double s_start, const double s_end,
  const Params & params) const
{
  if (lanelet_sequence.empty()) {
    RCLCPP_ERROR(get_logger(), "Lanelet sequence is empty");
    return std::nullopt;
  }

  std::vector<PathPointWithLaneId> path_points_with_lane_id{};

  const auto waypoint_groups = utils::get_waypoint_groups(
    lanelet_sequence, *planner_data_.lanelet_map_ptr, params.waypoint_group.separation_threshold,
    params.waypoint_group.interval_margin_ratio);

  auto extended_lanelets = lanelet_sequence.lanelets();
  auto extended_arc_length = 0.;
  for (const auto & [waypoints, interval] : waypoint_groups) {
    while (interval.start + extended_arc_length < 0.) {
      const auto prev_lanelets =
        planner_data_.routing_graph_ptr->previous(extended_lanelets.front());
      if (prev_lanelets.empty()) {
        break;
      }
      extended_lanelets.insert(extended_lanelets.begin(), prev_lanelets.front());
      extended_arc_length += lanelet::utils::getLaneletLength2d(prev_lanelets.front());
    }
  }

<<<<<<< HEAD
  const auto add_path_point =
    [&](const lanelet::ConstPoint3d & path_point, const lanelet::Id & lane_id) {
      PathPointWithLaneId path_point_with_lane_id{};
      path_point_with_lane_id.lane_ids.push_back(lane_id);
      path_point_with_lane_id.point.pose.position =
        lanelet::utils::conversion::toGeomMsgPt(path_point);
      path_point_with_lane_id.point.longitudinal_velocity_mps =
        planner_data_.traffic_rules_ptr
          ->speedLimit(planner_data_.lanelet_map_ptr->laneletLayer.get(lane_id))
          .speedLimit.value();
      path_points_with_lane_id.push_back(std::move(path_point_with_lane_id));
    };
=======
  for (const auto & [waypoints, interval] : waypoint_groups) {
    if (s_offset + interval.start > 0.) {
      continue;
    }
    const auto prev_lanelet =
      utils::get_previous_lanelet_within_route(extended_lanelets.front(), planner_data_);
    if (!prev_lanelet) {
      break;
    }
    extended_lanelets.insert(extended_lanelets.begin(), *prev_lanelet);
    s_offset += lanelet::geometry::length2d(*prev_lanelet);
  }

  const auto add_path_point = [&](const auto & path_point, const lanelet::ConstLanelet & lanelet) {
    PathPointWithLaneId path_point_with_lane_id{};
    path_point_with_lane_id.lane_ids.push_back(lanelet.id());
    path_point_with_lane_id.point.pose.position =
      lanelet::utils::conversion::toGeomMsgPt(path_point);
    path_point_with_lane_id.point.longitudinal_velocity_mps =
      planner_data_.traffic_rules_ptr->speedLimit(lanelet).speedLimit.value();
    path_points_with_lane_id.push_back(std::move(path_point_with_lane_id));
  };
>>>>>>> 2601d30a

  const lanelet::LaneletSequence extended_lanelet_sequence(extended_lanelets);
  std::optional<size_t> overlapping_waypoint_group_index = std::nullopt;

  for (auto [lanelet_it, s] = std::make_tuple(extended_lanelet_sequence.begin(), 0.);
       lanelet_it != extended_lanelet_sequence.end(); ++lanelet_it) {
    const auto & centerline = lanelet_it->centerline();

    for (auto point_it = centerline.begin(); point_it != centerline.end(); ++point_it) {
      if (point_it != centerline.begin()) {
        s += lanelet::geometry::distance2d(*std::prev(point_it), *point_it);
      } else if (lanelet_it != extended_lanelet_sequence.begin()) {
        continue;
      }

      if (overlapping_waypoint_group_index) {
        const auto & [waypoints, interval] = waypoint_groups[*overlapping_waypoint_group_index];
<<<<<<< HEAD
        if (s >= interval.start + extended_arc_length && s <= interval.end + extended_arc_length) {
=======
        if (s >= interval.start + s_offset && s <= interval.end + s_offset) {
>>>>>>> 2601d30a
          continue;
        }
        overlapping_waypoint_group_index = std::nullopt;
      }

      for (size_t i = 0; i < waypoint_groups.size(); ++i) {
        const auto & [waypoints, interval] = waypoint_groups[i];
<<<<<<< HEAD
        if (s < interval.start + extended_arc_length || s > interval.end + extended_arc_length) {
=======
        if (s < interval.start + s_offset || s > interval.end + s_offset) {
>>>>>>> 2601d30a
          continue;
        }
        for (const auto & waypoint : waypoints) {
          add_path_point(waypoint.point, waypoint.lane_id);
        }
        overlapping_waypoint_group_index = i;
        break;
      }
      if (overlapping_waypoint_group_index) {
        continue;
      }

      add_path_point(*point_it, lanelet_it->id());
      if (
        point_it == std::prev(centerline.end()) &&
        lanelet_it != std::prev(extended_lanelet_sequence.end())) {
        if (
          lanelet_it != extended_lanelet_sequence.begin() ||
          lanelet_it->id() == lanelet_sequence.begin()->id()) {
          path_points_with_lane_id.back().lane_ids.push_back(std::next(lanelet_it)->id());
        } else {
          path_points_with_lane_id.back().lane_ids = {std::next(lanelet_it)->id()};
        }
      }
    }
  }

  if (path_points_with_lane_id.empty()) {
    RCLCPP_ERROR(get_logger(), "No path points generated from lanelet sequence");
    return std::nullopt;
  }

  auto trajectory = autoware::experimental::trajectory::pretty_build(path_points_with_lane_id);
  if (!trajectory) {
    RCLCPP_ERROR(get_logger(), "Failed to build trajectory from path points");
    return std::nullopt;
  }

  // Attach orientation for all the points
  trajectory->align_orientation_with_trajectory_direction();

<<<<<<< HEAD
  const auto s_path_start = utils::get_arc_length_on_path(
    extended_lanelet_sequence, path_points_with_lane_id, extended_arc_length + s_start);
  const auto s_path_end = utils::get_arc_length_on_path(
    extended_lanelet_sequence, path_points_with_lane_id, extended_arc_length + s_end);

  // Refine the trajectory by cropping
  if (trajectory->length() - s_path_end > 0) {
    trajectory->crop(0., s_path_end);
  }
=======
  double start =
    s_offset + s_start -
    get_arc_length_along_centerline(
      extended_lanelet_sequence, lanelet::utils::conversion::toLaneletPoint(
                                   path_points_with_lane_id.front().point.pose.position));

  const double length = std::max(0.1, s_end - s_start);

  // Refine the trajectory by cropping
  trajectory->crop(0, start + length);

  // Compose the polished path

  PathWithLaneId finalized_path_with_lane_id{};
>>>>>>> 2601d30a

  finalized_path_with_lane_id.points = trajectory->restore();

  // Check if the goal point is in the search range
  // Note: We only see if the goal is approaching the tail of the path.
  const auto distance_to_goal = autoware_utils::calc_distance2d(
    trajectory->compute(trajectory->length()), planner_data_.goal_pose);

<<<<<<< HEAD
  if (distance_to_goal < params.smooth_goal_connection.search_radius_range) {
    auto refined_path = utils::modify_path_for_smooth_goal_connection(
      *trajectory, planner_data_, params.smooth_goal_connection.search_radius_range,
      params.smooth_goal_connection.pre_goal_offset);
=======
  if (distance_to_goal < params.refine_goal_search_radius_range) {
    auto refined_path = utils::modify_path_for_smooth_goal_connection(
      *trajectory, planner_data_, params.refine_goal_search_radius_range);
>>>>>>> 2601d30a

    if (refined_path) {
      refined_path->align_orientation_with_trajectory_direction();
      *trajectory = *refined_path;
    }
  }

<<<<<<< HEAD
  if (trajectory->length() - s_path_start > 0) {
    trajectory->crop(s_path_start, trajectory->length() - s_path_start);
=======
  if (!(trajectory->length() - start < 0)) {
    trajectory->crop(start, trajectory->length() - start);
>>>>>>> 2601d30a
  }
  finalized_path_with_lane_id.points = trajectory->restore();

<<<<<<< HEAD
  // Compose the polished path
  PathWithLaneId finalized_path_with_lane_id{};
  finalized_path_with_lane_id.points = trajectory->restore();

=======
>>>>>>> 2601d30a
  if (finalized_path_with_lane_id.points.empty()) {
    RCLCPP_ERROR(get_logger(), "Finalized path points are empty after cropping");
    return std::nullopt;
  }

  // Set header which is needed to engage
  finalized_path_with_lane_id.header.frame_id = planner_data_.route_frame_id;
  finalized_path_with_lane_id.header.stamp = now();

  const auto [left_bound, right_bound] = utils::get_path_bounds(
    extended_lanelet_sequence,
    std::max(0., extended_arc_length + s_start - vehicle_info_.max_longitudinal_offset_m),
    extended_arc_length + s_end + vehicle_info_.max_longitudinal_offset_m);
  finalized_path_with_lane_id.left_bound = left_bound;
  finalized_path_with_lane_id.right_bound = right_bound;

  return finalized_path_with_lane_id;
}

bool PathGenerator::update_current_lanelet(
  const geometry_msgs::msg::Pose & current_pose, const Params & params)
{
  if (!current_lanelet_) {
    lanelet::ConstLanelet current_lanelet;
    if (lanelet::utils::query::getClosestLanelet(
          planner_data_.route_lanelets, current_pose, &current_lanelet)) {
      current_lanelet_ = current_lanelet;
      return true;
    }
    return false;
  }

  lanelet::ConstLanelets candidates;
  if (
    const auto previous_lanelet =
      utils::get_previous_lanelet_within_route(*current_lanelet_, planner_data_)) {
    candidates.push_back(*previous_lanelet);
  }
  candidates.push_back(*current_lanelet_);
  if (
    const auto next_lanelet =
      utils::get_next_lanelet_within_route(*current_lanelet_, planner_data_)) {
    candidates.push_back(*next_lanelet);
  }

  if (lanelet::utils::query::getClosestLaneletWithConstrains(
        candidates, current_pose, &*current_lanelet_, params.ego_nearest_dist_threshold,
        params.ego_nearest_yaw_threshold)) {
    return true;
  }

  if (lanelet::utils::query::getClosestLanelet(
        planner_data_.route_lanelets, current_pose, &*current_lanelet_)) {
    return true;
  }

  return false;
}

void PathGenerator::publishStopWatchTime()
{
  Float64Stamped calculation_time_data{};
  calculation_time_data.stamp = this->now();
  calculation_time_data.data = stop_watch_.toc();
  debug_calculation_time_->publish(calculation_time_data);
}
}  // namespace autoware::path_generator

#include "rclcpp_components/register_node_macro.hpp"
RCLCPP_COMPONENTS_REGISTER_NODE(autoware::path_generator::PathGenerator)<|MERGE_RESOLUTION|>--- conflicted
+++ resolved
@@ -367,7 +367,6 @@
     }
   }
 
-<<<<<<< HEAD
   const auto add_path_point =
     [&](const lanelet::ConstPoint3d & path_point, const lanelet::Id & lane_id) {
       PathPointWithLaneId path_point_with_lane_id{};
@@ -380,30 +379,6 @@
           .speedLimit.value();
       path_points_with_lane_id.push_back(std::move(path_point_with_lane_id));
     };
-=======
-  for (const auto & [waypoints, interval] : waypoint_groups) {
-    if (s_offset + interval.start > 0.) {
-      continue;
-    }
-    const auto prev_lanelet =
-      utils::get_previous_lanelet_within_route(extended_lanelets.front(), planner_data_);
-    if (!prev_lanelet) {
-      break;
-    }
-    extended_lanelets.insert(extended_lanelets.begin(), *prev_lanelet);
-    s_offset += lanelet::geometry::length2d(*prev_lanelet);
-  }
-
-  const auto add_path_point = [&](const auto & path_point, const lanelet::ConstLanelet & lanelet) {
-    PathPointWithLaneId path_point_with_lane_id{};
-    path_point_with_lane_id.lane_ids.push_back(lanelet.id());
-    path_point_with_lane_id.point.pose.position =
-      lanelet::utils::conversion::toGeomMsgPt(path_point);
-    path_point_with_lane_id.point.longitudinal_velocity_mps =
-      planner_data_.traffic_rules_ptr->speedLimit(lanelet).speedLimit.value();
-    path_points_with_lane_id.push_back(std::move(path_point_with_lane_id));
-  };
->>>>>>> 2601d30a
 
   const lanelet::LaneletSequence extended_lanelet_sequence(extended_lanelets);
   std::optional<size_t> overlapping_waypoint_group_index = std::nullopt;
@@ -421,11 +396,7 @@
 
       if (overlapping_waypoint_group_index) {
         const auto & [waypoints, interval] = waypoint_groups[*overlapping_waypoint_group_index];
-<<<<<<< HEAD
         if (s >= interval.start + extended_arc_length && s <= interval.end + extended_arc_length) {
-=======
-        if (s >= interval.start + s_offset && s <= interval.end + s_offset) {
->>>>>>> 2601d30a
           continue;
         }
         overlapping_waypoint_group_index = std::nullopt;
@@ -433,11 +404,7 @@
 
       for (size_t i = 0; i < waypoint_groups.size(); ++i) {
         const auto & [waypoints, interval] = waypoint_groups[i];
-<<<<<<< HEAD
         if (s < interval.start + extended_arc_length || s > interval.end + extended_arc_length) {
-=======
-        if (s < interval.start + s_offset || s > interval.end + s_offset) {
->>>>>>> 2601d30a
           continue;
         }
         for (const auto & waypoint : waypoints) {
@@ -479,7 +446,6 @@
   // Attach orientation for all the points
   trajectory->align_orientation_with_trajectory_direction();
 
-<<<<<<< HEAD
   const auto s_path_start = utils::get_arc_length_on_path(
     extended_lanelet_sequence, path_points_with_lane_id, extended_arc_length + s_start);
   const auto s_path_end = utils::get_arc_length_on_path(
@@ -489,22 +455,6 @@
   if (trajectory->length() - s_path_end > 0) {
     trajectory->crop(0., s_path_end);
   }
-=======
-  double start =
-    s_offset + s_start -
-    get_arc_length_along_centerline(
-      extended_lanelet_sequence, lanelet::utils::conversion::toLaneletPoint(
-                                   path_points_with_lane_id.front().point.pose.position));
-
-  const double length = std::max(0.1, s_end - s_start);
-
-  // Refine the trajectory by cropping
-  trajectory->crop(0, start + length);
-
-  // Compose the polished path
-
-  PathWithLaneId finalized_path_with_lane_id{};
->>>>>>> 2601d30a
 
   finalized_path_with_lane_id.points = trajectory->restore();
 
@@ -513,16 +463,10 @@
   const auto distance_to_goal = autoware_utils::calc_distance2d(
     trajectory->compute(trajectory->length()), planner_data_.goal_pose);
 
-<<<<<<< HEAD
   if (distance_to_goal < params.smooth_goal_connection.search_radius_range) {
     auto refined_path = utils::modify_path_for_smooth_goal_connection(
       *trajectory, planner_data_, params.smooth_goal_connection.search_radius_range,
       params.smooth_goal_connection.pre_goal_offset);
-=======
-  if (distance_to_goal < params.refine_goal_search_radius_range) {
-    auto refined_path = utils::modify_path_for_smooth_goal_connection(
-      *trajectory, planner_data_, params.refine_goal_search_radius_range);
->>>>>>> 2601d30a
 
     if (refined_path) {
       refined_path->align_orientation_with_trajectory_direction();
@@ -530,23 +474,15 @@
     }
   }
 
-<<<<<<< HEAD
   if (trajectory->length() - s_path_start > 0) {
     trajectory->crop(s_path_start, trajectory->length() - s_path_start);
-=======
-  if (!(trajectory->length() - start < 0)) {
-    trajectory->crop(start, trajectory->length() - start);
->>>>>>> 2601d30a
   }
   finalized_path_with_lane_id.points = trajectory->restore();
 
-<<<<<<< HEAD
   // Compose the polished path
   PathWithLaneId finalized_path_with_lane_id{};
   finalized_path_with_lane_id.points = trajectory->restore();
 
-=======
->>>>>>> 2601d30a
   if (finalized_path_with_lane_id.points.empty()) {
     RCLCPP_ERROR(get_logger(), "Finalized path points are empty after cropping");
     return std::nullopt;
