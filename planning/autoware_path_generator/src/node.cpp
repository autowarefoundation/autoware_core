--- conflicted
+++ resolved
@@ -279,11 +279,7 @@
     return s_end;
   }();
 
-<<<<<<< HEAD
-  return generate_path(lanelet_sequence, s_start, s_end, current_pose, params);
-=======
-  return generate_path(lanelets, s_start, s_end, params);
->>>>>>> 22bcb40e
+  return generate_path(lanelets, s_start, s_end, current_pose, params);
 }
 
 std::optional<PathWithLaneId> PathGenerator::generate_path(
