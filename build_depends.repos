repositories:
  autoware_msgs:
    type: git
    url: https://github.com/autowarefoundation/autoware_msgs.git
    version: main
  autoware_utils:
    type: git
<<<<<<< HEAD
    url: https://github.com/autowarefoundation/autoware_utils
    version: main
  autoware_internal_msgs:
    type: git
    url: https://github.com/autowarefoundation/autoware_internal_msgs
=======
    url: https://github.com/autowarefoundation/autoware_utils.git
    version: main
  autoware_internal_msgs:
    type: git
    url: https://github.com/autowarefoundation/autoware_internal_msgs.git
>>>>>>> 08a7267f
    version: main<|MERGE_RESOLUTION|>--- conflicted
+++ resolved
@@ -5,17 +5,9 @@
     version: main
   autoware_utils:
     type: git
-<<<<<<< HEAD
-    url: https://github.com/autowarefoundation/autoware_utils
-    version: main
-  autoware_internal_msgs:
-    type: git
-    url: https://github.com/autowarefoundation/autoware_internal_msgs
-=======
     url: https://github.com/autowarefoundation/autoware_utils.git
     version: main
   autoware_internal_msgs:
     type: git
     url: https://github.com/autowarefoundation/autoware_internal_msgs.git
->>>>>>> 08a7267f
     version: main