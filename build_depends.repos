--- conflicted
+++ resolved
@@ -3,13 +3,10 @@
     type: git
     url: https://github.com/autowarefoundation/autoware_msgs.git
     version: main
-<<<<<<< HEAD
-=======
   autoware_utils:
     type: git
     url: https://github.com/autowarefoundation/autoware_utils.git
     version: main
->>>>>>> fbbccdb4
   autoware_internal_msgs:
     type: git
     url: https://github.com/autowarefoundation/autoware_internal_msgs.git
